// Copyright 2017 Yahoo Holdings. Licensed under the terms of the Apache 2.0 license. See LICENSE in the project root.
package com.yahoo.vespa.config.server.application;
import com.yahoo.config.model.api.HostInfo;
import com.yahoo.config.model.api.Model;
import com.yahoo.config.provision.ApplicationId;
import com.yahoo.config.provision.Version;

import java.time.Instant;
import java.util.*;
import java.util.stream.Collectors;

/**
 * Immutable set of {@link Application}s with the same {@link ApplicationId}. With methods for getting defaults.
 *
 * @author vegard
 */
public final class ApplicationSet {

    private final Version latestVersion;
    // TODO: Should not need these as part of application?
    private final ApplicationId applicationId;
    private final long generation;
    private final HashMap<Version, Application> applications = new HashMap<>();

    private ApplicationSet(List<Application> applicationList) {
        applicationId = applicationList.get(0).getId();
        generation = applicationList.get(0).getApplicationGeneration();
        for (Application application : applicationList) {
            applications.put(application.getVespaVersion(), application);
            if (!application.getId().equals(applicationId)) {
                throw new IllegalArgumentException("Trying to create set with different application ids");
            }
        }
        latestVersion = applications.keySet().stream().max((a, b) -> a.compareTo(b)).get();
    }

    /**
     * Returns the specified version, or the latest if not specified, or if the given version is not
     * available and the latest is a permissible substitution.
     *
     * @throws VersionDoesNotExistException if the specified version is not available and the latest version is not
     *                                      a permissible substitution
     */
    public Application getForVersionOrLatest(Optional<Version> optionalVersion, Instant now) {
        Version version = optionalVersion.orElse(latestVersion);
        return resolveForVersion(version, now)
                 .orElseThrow(() -> new VersionDoesNotExistException(applicationId + " has no model for Vespa version " + version));
    }

    private Optional<Application> resolveForVersion(Version vespaVersion, Instant now) {
        Application application = applications.get(vespaVersion);
        if (application != null)
            return Optional.of(application);

        // Does the latest version specify we can use it regardless?
        Application latest = applications.get(latestVersion);
        if (latest.getModel().allowModelVersionMismatch(now))
            return Optional.of(latest);

<<<<<<< HEAD
        throw new VersionDoesNotExistException("No application with Vespa version " + vespaVersion + " exists");
=======
        return Optional.empty();
>>>>>>> 5807a4cd
    }

    /** Returns the application for the given version, if available */
    public Optional<Application> get(Version version) {
        return Optional.ofNullable(applications.get(version));
    }

    public ApplicationId getId() { return applicationId; }

    public static ApplicationSet fromList(List<Application> applications) {
        return new ApplicationSet(applications);
    }

    public static ApplicationSet fromSingle(Application application) {
        return fromList(Arrays.asList(application));
    }

    public Collection<String> getAllHosts() {
        return applications.values().stream()
                .flatMap(app -> app.getModel().getHosts().stream()
                        .map(HostInfo::getHostname))
                .collect(Collectors.toList());
    }

    public void updateHostMetrics() {
        for (Application application : applications.values()) {
            application.updateHostMetrics(application.getModel().getHosts().size());
        }
    }

    public long getApplicationGeneration() {
        return generation;
    }
}<|MERGE_RESOLUTION|>--- conflicted
+++ resolved
@@ -57,11 +57,7 @@
         if (latest.getModel().allowModelVersionMismatch(now))
             return Optional.of(latest);
 
-<<<<<<< HEAD
-        throw new VersionDoesNotExistException("No application with Vespa version " + vespaVersion + " exists");
-=======
         return Optional.empty();
->>>>>>> 5807a4cd
     }
 
     /** Returns the application for the given version, if available */
